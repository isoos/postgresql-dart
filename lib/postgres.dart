--- conflicted
+++ resolved
@@ -209,10 +209,7 @@
 
   /// Closes this session, cleaning up resources and forbiding further calls to
   /// [prepare] and [execute].
-<<<<<<< HEAD
-=======
-  ///
->>>>>>> d3f0a16a
+  ///
   /// If [force] is set to true, the session will be closed immediately, instead
   /// of waiting for any pending queries to finish.
   Future<void> close({bool force = false});
